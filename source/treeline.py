--- conflicted
+++ resolved
@@ -13,11 +13,7 @@
 #******************************************************************************
 
 __progname__ = 'TreeLine'
-<<<<<<< HEAD
-__version__ = '3.0+.1'
-=======
-__version__ = '3.0.2'
->>>>>>> c06db645
+__version__ = '3.0+.2'
 __author__ = 'Doug Bell'
 
 docPath = None         # modified by install script if required
